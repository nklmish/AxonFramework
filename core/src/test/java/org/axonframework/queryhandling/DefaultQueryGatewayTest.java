/*
 * Copyright (c) 2010-2018. Axon Framework
 *
 * Licensed under the Apache License, Version 2.0 (the "License");
 * you may not use this file except in compliance with the License.
 * You may obtain a copy of the License at
 *
 *     http://www.apache.org/licenses/LICENSE-2.0
 *
 * Unless required by applicable law or agreed to in writing, software
 * distributed under the License is distributed on an "AS IS" BASIS,
 * WITHOUT WARRANTIES OR CONDITIONS OF ANY KIND, either express or implied.
 * See the License for the specific language governing permissions and
 * limitations under the License.
 */

package org.axonframework.queryhandling;

import org.axonframework.messaging.MessageDispatchInterceptor;
import org.axonframework.queryhandling.responsetypes.ResponseTypes;
import org.junit.Before;
import org.junit.Test;
import org.mockito.ArgumentMatcher;
<<<<<<< HEAD
=======
import reactor.core.publisher.Flux;
import reactor.core.publisher.Mono;
>>>>>>> 94bfdb75

import java.util.concurrent.CompletableFuture;
import java.util.concurrent.TimeUnit;
import java.util.stream.Stream;

import static org.junit.Assert.*;
import static org.mockito.Mockito.*;

public class DefaultQueryGatewayTest {

    private QueryBus mockBus;
    private DefaultQueryGateway testSubject;
    private QueryResponseMessage<String> answer;

    @SuppressWarnings("unchecked")
    @Before
    public void setUp() {
        answer = new GenericQueryResponseMessage<>("answer");
        MessageDispatchInterceptor<QueryMessage<?, ?>> mockDispatchInterceptor = mock(MessageDispatchInterceptor.class);
        mockBus = mock(QueryBus.class);
        testSubject = new DefaultQueryGateway(mockBus, mockDispatchInterceptor);
        when(mockDispatchInterceptor.handle(isA(QueryMessage.class))).thenAnswer(i -> i.getArguments()[0]);
    }

    @Test
    public void testDispatchSingleResultQuery() throws Exception {
        when(mockBus.query(anyMessage(String.class, String.class)))
                .thenReturn(CompletableFuture.completedFuture(answer));

        CompletableFuture<String> actual = testSubject.query("query", String.class);
        assertEquals("answer", actual.get());

        verify(mockBus).query(argThat((ArgumentMatcher<QueryMessage<String, String>>) x -> "query".equals(x.getPayload())));
    }

    @SuppressWarnings("ConstantConditions")
    @Test
    public void testDispatchMultiResultQuery() {
        when(mockBus.scatterGather(anyMessage(String.class, String.class), anyLong(), any()))
                .thenReturn(Stream.of(answer));

        Stream<String> actual = testSubject.scatterGather(
                "query", ResponseTypes.instanceOf(String.class), 1, TimeUnit.SECONDS
        );
        assertEquals("answer", actual.findFirst().get());
        verify(mockBus).scatterGather(argThat((ArgumentMatcher<QueryMessage<String, String>>) x -> "query".equals(x.getPayload())),
                                      eq(1L), eq(TimeUnit.SECONDS));
<<<<<<< HEAD
=======
    }

    @Test
    public void testDispatchSubscriptionQuery() {
        when(mockBus.subscriptionQuery(any(), any(), anyInt()))
                .thenReturn(new DefaultSubscriptionQueryResult<>(Mono.empty(), Flux.empty(), () -> true));

        testSubject.subscriptionQuery("query",
                                      ResponseTypes.instanceOf(String.class),
                                      ResponseTypes.instanceOf(String.class));
        verify(mockBus)
                .subscriptionQuery(argThat((ArgumentMatcher<SubscriptionQueryMessage<String, String, String>>)
                                                   x -> "query".equals(x.getPayload())), any(), anyInt());
>>>>>>> 94bfdb75
    }

    @SuppressWarnings("unused")
    private <Q, R> QueryMessage<Q, R> anyMessage(Class<Q> queryType, Class<R> responseType) {
        return any();
    }
}<|MERGE_RESOLUTION|>--- conflicted
+++ resolved
@@ -21,11 +21,8 @@
 import org.junit.Before;
 import org.junit.Test;
 import org.mockito.ArgumentMatcher;
-<<<<<<< HEAD
-=======
 import reactor.core.publisher.Flux;
 import reactor.core.publisher.Mono;
->>>>>>> 94bfdb75
 
 import java.util.concurrent.CompletableFuture;
 import java.util.concurrent.TimeUnit;
@@ -73,8 +70,6 @@
         assertEquals("answer", actual.findFirst().get());
         verify(mockBus).scatterGather(argThat((ArgumentMatcher<QueryMessage<String, String>>) x -> "query".equals(x.getPayload())),
                                       eq(1L), eq(TimeUnit.SECONDS));
-<<<<<<< HEAD
-=======
     }
 
     @Test
@@ -88,7 +83,6 @@
         verify(mockBus)
                 .subscriptionQuery(argThat((ArgumentMatcher<SubscriptionQueryMessage<String, String, String>>)
                                                    x -> "query".equals(x.getPayload())), any(), anyInt());
->>>>>>> 94bfdb75
     }
 
     @SuppressWarnings("unused")
