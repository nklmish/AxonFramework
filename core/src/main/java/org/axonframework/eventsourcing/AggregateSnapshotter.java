--- conflicted
+++ resolved
@@ -220,14 +220,9 @@
         if (aggregateFactory == null) {
             throw new IllegalArgumentException("Aggregate Type is unknown in this snapshotter: " + aggregateType.getName());
         }
-<<<<<<< HEAD
-        aggregateModels.computeIfAbsent(aggregateType, k -> AnnotatedAggregateMetaModelFactory.inspectAggregate(k, parameterResolverFactory));
-
-=======
         aggregateModels.computeIfAbsent(aggregateType,
                                         k -> AnnotatedAggregateMetaModelFactory
                                                 .inspectAggregate(k, parameterResolverFactory, handlerDefinition));
->>>>>>> 15de3ffb
         Object aggregateRoot = aggregateFactory.createAggregateRoot(aggregateIdentifier, firstEvent);
         SnapshotAggregate<Object> aggregate = new SnapshotAggregate(aggregateRoot,
                                                                     aggregateModels.get(aggregateType),
