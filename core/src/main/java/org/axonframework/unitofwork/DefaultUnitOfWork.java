/*
 * Copyright (c) 2010-2011. Axon Framework
 *
 * Licensed under the Apache License, Version 2.0 (the "License");
 * you may not use this file except in compliance with the License.
 * You may obtain a copy of the License at
 *
 *     http://www.apache.org/licenses/LICENSE-2.0
 *
 * Unless required by applicable law or agreed to in writing, software
 * distributed under the License is distributed on an "AS IS" BASIS,
 * WITHOUT WARRANTIES OR CONDITIONS OF ANY KIND, either express or implied.
 * See the License for the specific language governing permissions and
 * limitations under the License.
 */

package org.axonframework.unitofwork;

import org.axonframework.domain.AggregateRoot;
import org.axonframework.domain.DomainEventMessage;
import org.axonframework.domain.DomainEventStream;
import org.axonframework.domain.EventMessage;
import org.axonframework.domain.EventRegistrationCallback;
import org.axonframework.eventhandling.EventBus;
import org.slf4j.Logger;
import org.slf4j.LoggerFactory;

import java.util.ArrayList;
import java.util.Collections;
<<<<<<< HEAD
import java.util.HashSet;
=======
>>>>>>> 333bb435
import java.util.LinkedHashMap;
import java.util.LinkedList;
import java.util.List;
import java.util.Map;
import java.util.Queue;
<<<<<<< HEAD
import java.util.Set;
=======
>>>>>>> 333bb435

/**
 * Implementation of the UnitOfWork that buffers all published events until it is committed. Aggregates that have not
 * been explicitly save in their aggregates will be saved when the UnitOfWork commits.
 * <p/>
 * This implementation requires a mechanism that explicitly commits or rolls back.
 *
 * @author Allard Buijze
 * @since 0.6
 */
public class DefaultUnitOfWork extends AbstractUnitOfWork {

    private static final Logger logger = LoggerFactory.getLogger(DefaultUnitOfWork.class);

<<<<<<< HEAD
    private final Map<AggregateRoot, AggregateEntry> registeredAggregates =
            new LinkedHashMap<AggregateRoot, AggregateEntry>();
    private final Queue<EventEntry> eventsToPublish = new LinkedList<EventEntry>();
    private final Set<UnitOfWorkListener> listeners = new HashSet<UnitOfWorkListener>();
=======
    private final Map<AggregateRoot, AggregateEntry> registeredAggregates = new LinkedHashMap<AggregateRoot, AggregateEntry>();
    private final Queue<EventEntry> eventsToPublish = new LinkedList<EventEntry>();
    private final UnitOfWorkListenerCollection listeners = new UnitOfWorkListenerCollection();
>>>>>>> 333bb435
    private Status dispatcherStatus = Status.READY;

    private static enum Status {

        READY, DISPATCHING
    }

    /**
     * Starts a new DefaultUnitOfWork instance, registering it a CurrentUnitOfWork. This methods returns the started
     * UnitOfWork instance.
     * <p/>
     * Note that this Unit Of Work type is not meant to be shared among different Threads. A single DefaultUnitOfWork
     * instance should be used exclusively by the Thread that created it.
     *
     * @return the started UnitOfWork instance
     */
    public static UnitOfWork startAndGet() {
        DefaultUnitOfWork uow = new DefaultUnitOfWork();
        uow.start();
        return uow;
    }

    @Override
    protected void doRollback(Throwable cause) {
        registeredAggregates.clear();
        eventsToPublish.clear();
        notifyListenersRollback(cause);
    }

    @Override
    protected void doCommit() {
        publishEvents();
<<<<<<< HEAD

        commitInnerUnitOfWork();

=======
        commitInnerUnitOfWork();
>>>>>>> 333bb435
        notifyListenersAfterCommit();
    }

    @SuppressWarnings({"unchecked"})
    @Override
    public <T extends AggregateRoot> T registerAggregate(final T aggregate, final EventBus eventBus,
                                                         SaveAggregateCallback<T> saveAggregateCallback) {
        T similarAggregate = (T) findSimilarAggregate(aggregate.getClass(), aggregate.getIdentifier());
        if (similarAggregate != null) {
            if (logger.isInfoEnabled()) {
                logger.info("Ignoring aggregate registration. An aggregate of same type and identifier was already"
                                    + "registered in this Unit Of Work: type [{}], identifier [{}]",
                            aggregate.getClass().getSimpleName(),
                            aggregate.getIdentifier());
            }
            return similarAggregate;
        }
        EventRegistrationCallback eventRegistrationCallback = new UoWEventRegistrationCallback(aggregate, eventBus);

        registeredAggregates.put(aggregate, new AggregateEntry<T>(aggregate, saveAggregateCallback
        ));

        // register any events already available as uncommitted in the aggregate
        DomainEventStream uncommittedEvents = aggregate.getUncommittedEvents();
        while (uncommittedEvents != null && uncommittedEvents.hasNext()) {
            CurrentUnitOfWork.get().publishEvent(uncommittedEvents.next(), eventBus);
        }

        // listen for new events registered in the aggregate
        aggregate.addEventRegistrationCallback(eventRegistrationCallback);
        return aggregate;
    }

    private <T> EventMessage<T> invokeEventRegistrationListeners(EventMessage<T> event) {
<<<<<<< HEAD
        for (UnitOfWorkListener listener : listeners) {
            event = listener.onEventRegistered(event);
        }
        return event;
=======
        return listeners.onEventRegistered(event);
>>>>>>> 333bb435
    }

    @SuppressWarnings({"unchecked"})
    private <T extends AggregateRoot> T findSimilarAggregate(Class<T> aggregateType,
                                                             Object identifier) {
        for (AggregateRoot aggregate : registeredAggregates.keySet()) {
            if (aggregateType.isInstance(aggregate) && identifier.equals(aggregate.getIdentifier())) {
                return (T) aggregate;
            }
        }
        return null;
    }

    @Override
    public void registerListener(UnitOfWorkListener listener) {
<<<<<<< HEAD
        if (logger.isDebugEnabled()) {
            logger.debug("Registering listener: {}", listener.getClass().getName());
        }
=======
>>>>>>> 333bb435
        listeners.add(listener);
    }

    private void doPublish(EventMessage event, EventBus eventBus) {
        eventsToPublish.add(new EventEntry(event, eventBus));
    }

    @Override
    public void publishEvent(EventMessage event, EventBus eventBus) {
        if (logger.isDebugEnabled()) {
            logger.debug("Staging event for publishing: [{}] on [{}]",
                         event.getClass().getName(),
                         eventBus.getClass().getName());
        }
        event = invokeEventRegistrationListeners(event);
        doPublish(event, eventBus);
    }

    @Override
    protected void notifyListenersRollback(Throwable cause) {
<<<<<<< HEAD
        logger.debug("Notifying listeners of rollback");
        for (UnitOfWorkListener listener : listeners) {
            if (logger.isDebugEnabled()) {
                logger.debug("Notifying listener [{}] of rollback", listener.getClass().getName());
            }
            listener.onRollback(cause);
        }
=======
        listeners.onRollback(cause);
>>>>>>> 333bb435
    }

    /**
     * Send a {@link UnitOfWorkListener#afterCommit()} notification to all registered listeners.
     */
    protected void notifyListenersAfterCommit() {
<<<<<<< HEAD
        logger.debug("Notifying listeners after commit");
        for (UnitOfWorkListener listener : listeners) {
            if (logger.isDebugEnabled()) {
                logger.debug("Notifying listener [{}] after commit", listener.getClass().getName());
            }
            listener.afterCommit();
        }
=======
        listeners.afterCommit();
>>>>>>> 333bb435
    }

    /**
     * Publishes all registered events to their respective event bus.
     */
    protected void publishEvents() {
        logger.debug("Publishing events to the event bus");
        if (dispatcherStatus == Status.DISPATCHING) {
            // this prevents events from overtaking each other
            logger.debug("UnitOfWork is already in the dispatch process. "
                                 + "That process will publish events instead. Aborting...");
            return;
        }
        dispatcherStatus = Status.DISPATCHING;
        while (!eventsToPublish.isEmpty()) {
            EventEntry eventEntry = eventsToPublish.poll();
            if (logger.isDebugEnabled()) {
                logger.debug("Publishing event [{}] to event bus [{}]",
                             eventEntry.event.getClass().getName(),
                             eventEntry.eventBus.getClass().getName());
            }
            eventEntry.publishEvent();
        }
        logger.debug("All events successfully published.");
        dispatcherStatus = Status.READY;
    }

    @Override
    protected void saveAggregates() {
        logger.debug("Persisting changes to aggregates");
        for (AggregateEntry entry : registeredAggregates.values()) {
            if (logger.isDebugEnabled()) {
                logger.debug("Persisting changes to [{}], identifier: [{}]",
                             entry.aggregateRoot.getClass().getName(),
                             entry.aggregateRoot.getIdentifier().toString());
            }
            entry.saveAggregate();
        }
        logger.debug("Aggregates successfully persisted");
        registeredAggregates.clear();
    }

    @Override
    protected void notifyListenersPrepareCommit() {
<<<<<<< HEAD
        logger.debug("Notifying listeners of commit request");
        List<EventMessage> events = eventsToPublish();
        for (UnitOfWorkListener listener : listeners) {
            if (logger.isDebugEnabled()) {
                logger.debug("Notifying listener [{}] of upcoming commit", listener.getClass().getName());
            }
            listener.onPrepareCommit(registeredAggregates.keySet(), events);
        }
        logger.debug("Listeners successfully notified");
=======
        listeners.onPrepareCommit(registeredAggregates.keySet(), eventsToPublish());
>>>>>>> 333bb435
    }

    @Override
    protected void notifyListenersCleanup() {
<<<<<<< HEAD
        logger.debug("Notifying listeners of cleanup");
        for (UnitOfWorkListener listener : listeners) {
            try {
                if (logger.isDebugEnabled()) {
                    logger.debug("Notifying listener [{}] of cleanup", listener.getClass().getName());
                }
                listener.onCleanup();
            } catch (RuntimeException e) {
                logger.warn("Listener raised an exception on cleanup. Ignoring...", e);
            }
        }
        logger.debug("Listeners successfully notified");
=======
        listeners.onCleanup();
>>>>>>> 333bb435
    }

    private List<EventMessage> eventsToPublish() {
        List<EventMessage> events = new ArrayList<EventMessage>(eventsToPublish.size());
        for (EventEntry entry : eventsToPublish) {
            events.add(entry.event);
        }
        return Collections.unmodifiableList(events);
    }

    private static class EventEntry {

        private final EventMessage event;
        private final EventBus eventBus;

        public EventEntry(EventMessage event, EventBus eventBus) {
            this.event = event;
            this.eventBus = eventBus;
        }

        public void publishEvent() {
            eventBus.publish(event);
        }
    }

    private static class AggregateEntry<T extends AggregateRoot> {

        private final T aggregateRoot;
        private final SaveAggregateCallback<T> callback;

        public AggregateEntry(T aggregateRoot, SaveAggregateCallback<T> callback) {
            this.aggregateRoot = aggregateRoot;
            this.callback = callback;
        }

        public void saveAggregate() {
            callback.save(aggregateRoot);
        }
    }

    private class UoWEventRegistrationCallback implements EventRegistrationCallback {

        private final AggregateRoot aggregate;
        private final EventBus eventBus;

        public UoWEventRegistrationCallback(AggregateRoot aggregate, EventBus eventBus) {
            this.aggregate = aggregate;
            this.eventBus = eventBus;
        }

        @Override
        public <T> DomainEventMessage<T> onRegisteredEvent(DomainEventMessage<T> event) {
            if (registeredAggregates.containsKey(aggregate)) {
                event = (DomainEventMessage<T>) invokeEventRegistrationListeners(event);
                doPublish(event, eventBus);
            }
            return event;
        }
    }
}<|MERGE_RESOLUTION|>--- conflicted
+++ resolved
@@ -27,19 +27,11 @@
 
 import java.util.ArrayList;
 import java.util.Collections;
-<<<<<<< HEAD
-import java.util.HashSet;
-=======
->>>>>>> 333bb435
 import java.util.LinkedHashMap;
 import java.util.LinkedList;
 import java.util.List;
 import java.util.Map;
 import java.util.Queue;
-<<<<<<< HEAD
-import java.util.Set;
-=======
->>>>>>> 333bb435
 
 /**
  * Implementation of the UnitOfWork that buffers all published events until it is committed. Aggregates that have not
@@ -54,16 +46,9 @@
 
     private static final Logger logger = LoggerFactory.getLogger(DefaultUnitOfWork.class);
 
-<<<<<<< HEAD
-    private final Map<AggregateRoot, AggregateEntry> registeredAggregates =
-            new LinkedHashMap<AggregateRoot, AggregateEntry>();
-    private final Queue<EventEntry> eventsToPublish = new LinkedList<EventEntry>();
-    private final Set<UnitOfWorkListener> listeners = new HashSet<UnitOfWorkListener>();
-=======
     private final Map<AggregateRoot, AggregateEntry> registeredAggregates = new LinkedHashMap<AggregateRoot, AggregateEntry>();
     private final Queue<EventEntry> eventsToPublish = new LinkedList<EventEntry>();
     private final UnitOfWorkListenerCollection listeners = new UnitOfWorkListenerCollection();
->>>>>>> 333bb435
     private Status dispatcherStatus = Status.READY;
 
     private static enum Status {
@@ -96,13 +81,7 @@
     @Override
     protected void doCommit() {
         publishEvents();
-<<<<<<< HEAD
-
         commitInnerUnitOfWork();
-
-=======
-        commitInnerUnitOfWork();
->>>>>>> 333bb435
         notifyListenersAfterCommit();
     }
 
@@ -137,14 +116,7 @@
     }
 
     private <T> EventMessage<T> invokeEventRegistrationListeners(EventMessage<T> event) {
-<<<<<<< HEAD
-        for (UnitOfWorkListener listener : listeners) {
-            event = listener.onEventRegistered(event);
-        }
-        return event;
-=======
         return listeners.onEventRegistered(event);
->>>>>>> 333bb435
     }
 
     @SuppressWarnings({"unchecked"})
@@ -160,12 +132,6 @@
 
     @Override
     public void registerListener(UnitOfWorkListener listener) {
-<<<<<<< HEAD
-        if (logger.isDebugEnabled()) {
-            logger.debug("Registering listener: {}", listener.getClass().getName());
-        }
-=======
->>>>>>> 333bb435
         listeners.add(listener);
     }
 
@@ -186,34 +152,14 @@
 
     @Override
     protected void notifyListenersRollback(Throwable cause) {
-<<<<<<< HEAD
-        logger.debug("Notifying listeners of rollback");
-        for (UnitOfWorkListener listener : listeners) {
-            if (logger.isDebugEnabled()) {
-                logger.debug("Notifying listener [{}] of rollback", listener.getClass().getName());
-            }
-            listener.onRollback(cause);
-        }
-=======
         listeners.onRollback(cause);
->>>>>>> 333bb435
     }
 
     /**
      * Send a {@link UnitOfWorkListener#afterCommit()} notification to all registered listeners.
      */
     protected void notifyListenersAfterCommit() {
-<<<<<<< HEAD
-        logger.debug("Notifying listeners after commit");
-        for (UnitOfWorkListener listener : listeners) {
-            if (logger.isDebugEnabled()) {
-                logger.debug("Notifying listener [{}] after commit", listener.getClass().getName());
-            }
-            listener.afterCommit();
-        }
-=======
         listeners.afterCommit();
->>>>>>> 333bb435
     }
 
     /**
@@ -258,39 +204,12 @@
 
     @Override
     protected void notifyListenersPrepareCommit() {
-<<<<<<< HEAD
-        logger.debug("Notifying listeners of commit request");
-        List<EventMessage> events = eventsToPublish();
-        for (UnitOfWorkListener listener : listeners) {
-            if (logger.isDebugEnabled()) {
-                logger.debug("Notifying listener [{}] of upcoming commit", listener.getClass().getName());
-            }
-            listener.onPrepareCommit(registeredAggregates.keySet(), events);
-        }
-        logger.debug("Listeners successfully notified");
-=======
         listeners.onPrepareCommit(registeredAggregates.keySet(), eventsToPublish());
->>>>>>> 333bb435
     }
 
     @Override
     protected void notifyListenersCleanup() {
-<<<<<<< HEAD
-        logger.debug("Notifying listeners of cleanup");
-        for (UnitOfWorkListener listener : listeners) {
-            try {
-                if (logger.isDebugEnabled()) {
-                    logger.debug("Notifying listener [{}] of cleanup", listener.getClass().getName());
-                }
-                listener.onCleanup();
-            } catch (RuntimeException e) {
-                logger.warn("Listener raised an exception on cleanup. Ignoring...", e);
-            }
-        }
-        logger.debug("Listeners successfully notified");
-=======
         listeners.onCleanup();
->>>>>>> 333bb435
     }
 
     private List<EventMessage> eventsToPublish() {
