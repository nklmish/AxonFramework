--- conflicted
+++ resolved
@@ -20,11 +20,8 @@
 import org.axonframework.eventhandling.async.SequencingPolicy;
 import org.axonframework.eventhandling.async.SequentialPerAggregatePolicy;
 import org.axonframework.eventhandling.tokenstore.TokenStore;
-<<<<<<< HEAD
 import org.axonframework.eventsourcing.GenericTrackedDomainEventMessage;
-=======
 import org.axonframework.eventhandling.tokenstore.UnableToClaimTokenException;
->>>>>>> 94c7d105
 import org.axonframework.eventsourcing.eventstore.TrackingToken;
 import org.axonframework.messaging.MessageHandlerInterceptor;
 import org.axonframework.messaging.MessageStream;
@@ -245,9 +242,6 @@
         }
     }
 
-<<<<<<< HEAD
-    private void releaseToken(Segment segment) {
-=======
     private void waitFor(long errorWaitTime) {
         try {
             Thread.sleep(errorWaitTime * 1000);
@@ -258,8 +252,7 @@
         }
     }
 
-    private void releaseToken() {
->>>>>>> 94c7d105
+    private void releaseToken(Segment segment) {
         try {
             transactionManager.executeInTransaction(() -> tokenStore.releaseClaim(getName(), segment.getSegmentId()));
         } catch (Exception e) {
