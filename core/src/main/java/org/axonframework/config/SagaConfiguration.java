/*
 * Copyright (c) 2010-2018. Axon Framework
 *
 * Licensed under the Apache License, Version 2.0 (the "License");
 * you may not use this file except in compliance with the License.
 * You may obtain a copy of the License at
 *
 *     http://www.apache.org/licenses/LICENSE-2.0
 *
 * Unless required by applicable law or agreed to in writing, software
 * distributed under the License is distributed on an "AS IS" BASIS,
 * WITHOUT WARRANTIES OR CONDITIONS OF ANY KIND, either express or implied.
 * See the License for the specific language governing permissions and
 * limitations under the License.
 */

package org.axonframework.config;

import org.axonframework.common.Assert;
import org.axonframework.common.annotation.AnnotationUtils;
import org.axonframework.common.transaction.NoTransactionManager;
import org.axonframework.common.transaction.TransactionManager;
import org.axonframework.eventhandling.DirectEventProcessingStrategy;
import org.axonframework.eventhandling.ErrorHandler;
import org.axonframework.eventhandling.EventHandlerInvoker;
import org.axonframework.eventhandling.EventMessage;
import org.axonframework.eventhandling.EventProcessingStrategy;
import org.axonframework.eventhandling.EventProcessor;
import org.axonframework.eventhandling.ListenerInvocationErrorHandler;
import org.axonframework.eventhandling.LoggingErrorHandler;
import org.axonframework.eventhandling.PropagatingErrorHandler;
import org.axonframework.eventhandling.SubscribingEventProcessor;
import org.axonframework.eventhandling.TrackedEventMessage;
import org.axonframework.eventhandling.TrackingEventProcessor;
import org.axonframework.eventhandling.TrackingEventProcessorConfiguration;
import org.axonframework.eventhandling.saga.AnnotatedSagaManager;
import org.axonframework.eventhandling.saga.SagaRepository;
import org.axonframework.eventhandling.saga.repository.AnnotatedSagaRepository;
import org.axonframework.eventhandling.saga.repository.SagaStore;
import org.axonframework.eventhandling.saga.repository.inmemory.InMemorySagaStore;
import org.axonframework.eventhandling.tokenstore.TokenStore;
import org.axonframework.eventhandling.tokenstore.inmemory.InMemoryTokenStore;
import org.axonframework.messaging.Message;
import org.axonframework.messaging.MessageHandlerInterceptor;
import org.axonframework.messaging.StreamableMessageSource;
import org.axonframework.messaging.SubscribableMessageSource;
import org.axonframework.messaging.interceptors.CorrelationDataInterceptor;
import org.axonframework.messaging.unitofwork.RollbackConfiguration;
import org.axonframework.messaging.unitofwork.RollbackConfigurationType;
import org.axonframework.monitoring.MessageMonitor;

import java.util.ArrayList;
import java.util.List;
import java.util.function.Function;

/**
 * Module Configuration implementation that defines a Saga. This component allows the configuration of the type of
 * Event Processor used, as well as where to store Saga instances.
 */
public class SagaConfiguration<S> implements ModuleConfiguration {

    private final Class<S> sagaType;
    private final ProcessorInfo processorInfo;
    private final Function<Configuration, SubscribableMessageSource<EventMessage<?>>> subscribableMessageSourceBuilder;
    private final Function<Configuration, StreamableMessageSource<TrackedEventMessage<?>>> streamableMessageSourceBuilder;
    private final Function<Configuration, EventProcessingStrategy> processingStrategy;
    private final Component<TrackingEventProcessorConfiguration> trackingEventProcessorConfiguration;
    private final Component<AnnotatedSagaManager<S>> sagaManager;
    private final Component<SagaRepository<S>> sagaRepository;
    private final Component<SagaStore<? super S>> sagaStore;
    /**
     * @deprecated in favor of {@link EventProcessingConfiguration#configureRollbackConfiguration(String, Function)}.
     * This field is used for backwards compatibility only.
     */
    @Deprecated
    private final Component<RollbackConfiguration> rollbackConfiguration;
    /**
     * @deprecated in favor of {@link EventProcessingConfiguration#configureErrorHandler(String, Function)}. This field
     * is used for backwards compatibility only.
     */
    @Deprecated
    private final Component<ErrorHandler> errorHandler;
    private final Component<ListenerInvocationErrorHandler> listenerInvocationErrorHandler;
    /**
     * @deprecated in favor of {@link EventProcessingConfiguration#registerTokenStore(String, Function)}. This field is
     * used for backwards compatibility only.
     */
    @Deprecated
    private final Component<TokenStore> tokenStore;
    /**
     * @deprecated in favor of {@link EventProcessingConfiguration#configureTransactionManager(String, Function)}. This
     * field is used for backwards compatibility only.
     */
    @Deprecated
    private final Component<TransactionManager> transactionManager;
    /**
     * @deprecated in favor of {@link EventProcessingConfiguration#configureMessageMonitor(String, Function)} or {@link
     * EventProcessingConfiguration#configureMessageMonitor(String, MessageMonitorFactory)}. This field is used for
     * backwards compatibility only.
     */
    @Deprecated
    private final Component<MessageMonitor<? super EventMessage<?>>> messageMonitor;
    private final List<Function<Configuration, MessageHandlerInterceptor<? super EventMessage<?>>>> handlerInterceptors = new ArrayList<>();
    private Configuration config;

    @Override
    public void start() {
        // nothing to be started
    }

    @Override
    public void shutdown() {
        // nothing to be shut down
    }

    /**
     * Initialize a configuration for a Saga of given {@code sagaType}, using a Subscribing Event Processor to process
     * incoming Events.
     *
     * @param sagaType The type of Saga to handle events with
     * @param <S>      The type of Saga configured in this configuration
     * @return a SagaConfiguration instance, ready for further configuration
     */
    public static <S> SagaConfiguration<S> subscribingSagaManager(Class<S> sagaType) {
        return subscribingSagaManager(sagaType, Configuration::eventBus);
    }

    /**
     * Initialize a configuration for a Saga of given {@code sagaType}, using a Subscribing Event Processor (with
     * provided name) to process incoming Events.
     *
     * @param sagaType        The type of Saga to handle events with
     * @param processingGroup The name of the processing group to be used for this saga
     * @param <S>             The type of Saga configured in this configuration
     * @return a SagaConfiguration instance, ready for further configuration
     */
    public static <S> SagaConfiguration<S> subscribingSagaManager(Class<S> sagaType, String processingGroup) {
        return subscribingSagaManager(sagaType,
                                      processingGroup,
                                      Configuration::eventBus,
                                      c -> DirectEventProcessingStrategy.INSTANCE);
    }

    /**
     * Initialize a configuration for a Saga of given {@code sagaType}, using a Subscribing Event Processor to process
     * incoming Events from the message source provided by given {@code messageSourceBuilder}
     *
     * @param sagaType             The type of Saga to handle events with
     * @param messageSourceBuilder The function providing the message source based on the configuration
     * @param <S>                  The type of Saga configured in this configuration
     * @return a SagaConfiguration instance, ready for further configuration
     */
    public static <S> SagaConfiguration<S> subscribingSagaManager(
            Class<S> sagaType,
            Function<Configuration, SubscribableMessageSource<EventMessage<?>>> messageSourceBuilder) {
        return subscribingSagaManager(sagaType, messageSourceBuilder, c -> DirectEventProcessingStrategy.INSTANCE);
    }

    /**
     * Initialize a configuration for a Saga of given {@code sagaType}, using a Subscribing Event Processor to process
     * incoming Events from the message source provided by given {@code messageSourceBuilder}.
     * <p>
     * This methods allows a custom {@link EventProcessingStrategy} to be provided, in case handlers shouldn't be
     * invoked in the thread that delivers the message.
     *
     * @param sagaType                The type of Saga to handle events with
     * @param messageSourceBuilder    The function providing the message source based on the configuration
     * @param eventProcessingStrategy The strategy to use to invoke the event handlers.
     * @param <S>                     The type of Saga configured in this configuration
     * @return a SagaConfiguration instance, ready for further configuration
     */
    public static <S> SagaConfiguration<S> subscribingSagaManager(
            Class<S> sagaType,
            Function<Configuration, SubscribableMessageSource<EventMessage<?>>> messageSourceBuilder,
            Function<Configuration, EventProcessingStrategy> eventProcessingStrategy) {
<<<<<<< HEAD
        ProcessorInfo processorInfo = new ProcessorInfo(true,
                                                        ProcessorInfo.ProcessorType.SUBSCRIBING,
                                                        eventProcessorName(sagaType));
=======
        ProcessorInfo processorInfo = new ProcessorInfo(true, ProcessorInfo.ProcessorType.SUBSCRIBING, processingGroupName(sagaType));
>>>>>>> 58610e76
        return new SagaConfiguration<>(sagaType,
                                       processorInfo,
                                       SubscribingEventProcessor.class,
                                       c -> null,
                                       messageSourceBuilder,
                                       eventProcessingStrategy);
    }

    /**
     * Initialize a configuration for a Saga of given {@code sagaType}, using a Subscribing Event Processor (with
     * provided name) to process incoming Events from the message source provided by given {@code
     * messageSourceBuilder}.
     * <p>
     * This method allows a custom {@link EventProcessingStrategy} to be provided, in case handlers shouldn't be
     * invoked in the thread that delivers the message.
     *
     * @param sagaType                The type of Saga to handle events with
     * @param processingGroup         The name of the processing group to be used for this saga
     * @param messageSourceBuilder    The function providing the message source based on the configuration
     * @param eventProcessingStrategy The strategy to use to invoke the event handlers.
     * @param <S>                     The type of Saga configured in this configuration
     * @return a SagaConfiguration instance, ready for further configuration
     */
    public static <S> SagaConfiguration<S> subscribingSagaManager(
            Class<S> sagaType,
            String processingGroup,
            Function<Configuration, SubscribableMessageSource<EventMessage<?>>> messageSourceBuilder,
            Function<Configuration, EventProcessingStrategy> eventProcessingStrategy) {
        ProcessorInfo processorInfo = new ProcessorInfo(false,
                                                        ProcessorInfo.ProcessorType.SUBSCRIBING,
                                                        processingGroup);
        return new SagaConfiguration<>(sagaType,
                                       processorInfo,
                                       SubscribingEventProcessor.class,
                                       c -> null,
                                       messageSourceBuilder,
                                       eventProcessingStrategy);
    }

    /**
     * Initialize a configuration for a Saga of given {@code sagaType}, using a Tracking Event Processor to process
     * incoming Events. Note that a Token Store should be configured in the global configuration, or the Saga Manager
     * will default to an in-memory token store, which is not recommended for production environments.
     *
     * @param sagaType The type of Saga to handle events with
     * @param <S>      The type of Saga configured in this configuration
     * @return a SagaConfiguration instance, ready for further configuration
     */
    public static <S> SagaConfiguration<S> trackingSagaManager(Class<S> sagaType) {
        return trackingSagaManager(sagaType, Configuration::eventBus);
    }

    /**
     * Initialize a configuration for a Saga of given {@code sagaType}, using a Tracking Event Processor (with provided
     * name) to process incoming Events. Note that a Token Store should be configured in the global configuration, or
     * the Saga Manager will default to an in-memory token store, which is not recommended for production environments.
     *
     * @param sagaType        The type of Saga to handle events with
     * @param processingGroup The name of the processing group to be used for this saga
     * @param <S>             The type of Saga configured in this configuration
     * @return a SagaConfiguration instance, ready for further configuration
     */
    public static <S> SagaConfiguration<S> trackingSagaManager(Class<S> sagaType, String processingGroup) {
        return trackingSagaManager(sagaType, processingGroup, Configuration::eventBus);
    }

    /**
     * Initialize a configuration for a Saga of given {@code sagaType}, using a Tracking Event Processor to process
     * incoming Events from a Message Source provided by given {@code messageSourceBuilder}. Note that a Token Store
     * should be configured in the global configuration, or the Saga Manager will default to an in-memory token store,
     * which is not recommended for production environments.
     *
     * @param sagaType             The type of Saga to handle events with
     * @param messageSourceBuilder The function providing the message source based on the configuration
     * @param <S>                  The type of Saga configured in this configuration
     * @return a SagaConfiguration instance, ready for further configuration
     */
    public static <S> SagaConfiguration<S> trackingSagaManager(
            Class<S> sagaType,
            Function<Configuration, StreamableMessageSource<TrackedEventMessage<?>>> messageSourceBuilder) {
        ProcessorInfo processorInfo = new ProcessorInfo(true,
                                                        ProcessorInfo.ProcessorType.TRACKING,
                                                        processingGroupName(sagaType));
        return new SagaConfiguration<>(sagaType,
                                       processorInfo,
                                       TrackingEventProcessor.class,
                                       messageSourceBuilder,
                                       c -> null,
                                       c -> null);
    }

    /**
     * Initialize a configuration for a Saga of given {@code sagaType}, using a Tracking Event Processor (with provided
     * name) to process incoming Events from a Message Source provided by given {@code messageSourceBuilder}. Note that
     * a Token Store should be configured in the global configuration, or the Saga Manager will default to an in-memory
     * token store, which is not recommended for production environments.
     *
     * @param sagaType             The type of Saga to handle events with
     * @param processingGroup      The name of the processing group to be used for this saga
     * @param messageSourceBuilder The function providing the message source based on the configuration
     * @param <S>                  The type of Saga configured in this configuration
     * @return a SagaConfiguration instance, ready for further configuration
     */
    public static <S> SagaConfiguration<S> trackingSagaManager(Class<S> sagaType,
                                                               String processingGroup,
                                                               Function<Configuration, StreamableMessageSource<TrackedEventMessage<?>>> messageSourceBuilder) {
        ProcessorInfo processorInfo = new ProcessorInfo(false, ProcessorInfo.ProcessorType.TRACKING, processingGroup);
        return new SagaConfiguration<>(sagaType,
                                       processorInfo,
                                       TrackingEventProcessor.class,
                                       messageSourceBuilder,
                                       c -> null,
                                       c -> null);
    }

    @SuppressWarnings("unchecked")
    private SagaConfiguration(Class<S> sagaType, ProcessorInfo processorInfo,
                              Class<? extends EventProcessor> eventProcessorType,
                              Function<Configuration, StreamableMessageSource<TrackedEventMessage<?>>> streamableMessageSourceBuilder,
                              Function<Configuration, SubscribableMessageSource<EventMessage<?>>> subscribableMessageSourceBuilder,
                              Function<Configuration, EventProcessingStrategy> processingStrategy) {
        this.sagaType = sagaType;
        this.processorInfo = processorInfo;
        this.streamableMessageSourceBuilder = streamableMessageSourceBuilder;
        this.subscribableMessageSourceBuilder = subscribableMessageSourceBuilder;
        this.processingStrategy = processingStrategy;
        String managerName = sagaType.getSimpleName() + "Manager";
        String repositoryName = sagaType.getSimpleName() + "Repository";
        transactionManager = new Component<>(
                () -> config,
                "transactionManager",
                c -> c.getComponent(TransactionManager.class, NoTransactionManager::instance)
        );
        messageMonitor = new Component<>(() -> config, "messageMonitor",
                                         c -> c.messageMonitor(eventProcessorType, processorInfo.getProcessingGroup()));
        tokenStore = new Component<>(() -> config, "tokenStore",
                                     c -> c.getComponent(TokenStore.class, InMemoryTokenStore::new));
        errorHandler = new Component<>(() -> config, "errorHandler",
                                       c -> c.getComponent(ErrorHandler.class,
                                                           () -> PropagatingErrorHandler.INSTANCE));
        listenerInvocationErrorHandler = new Component<>(
                () -> config,
                "listenerInvocationErrorHandler",
                c -> c.getComponent(ListenerInvocationErrorHandler.class, LoggingErrorHandler::new)
        );
        rollbackConfiguration = new Component<>(() -> config, "rollbackConfiguration",
                                                c -> c.getComponent(RollbackConfiguration.class,
                                                                    () -> RollbackConfigurationType.ANY_THROWABLE));
        sagaStore = new Component<>(() -> config,
                                    "sagaStore",
                                    c -> c.getComponent(SagaStore.class, InMemorySagaStore::new));
        sagaRepository = new Component<>(() -> config,
                                         repositoryName,
                                         c -> new AnnotatedSagaRepository<>(sagaType,
                                                                            sagaStore.get(),
                                                                            c.resourceInjector(),
                                                                            c.parameterResolverFactory(),
                                                                            c.handlerDefinition(sagaType)));
        sagaManager = new Component<>(() -> config,
                                      managerName,
                                      c -> new AnnotatedSagaManager<>(sagaType,
                                                                      sagaRepository.get(),
                                                                      c.parameterResolverFactory(),
                                                                      c.handlerDefinition(sagaType),
                                                                      listenerInvocationErrorHandler.get()));
        trackingEventProcessorConfiguration = new Component<>(() -> config, "ProcessorConfiguration",
                                                              c -> c.getComponent(TrackingEventProcessorConfiguration.class,
                                                                                  TrackingEventProcessorConfiguration::forSingleThreadedProcessing));
    }

    /**
     * Gets the saga type.
     *
     * @return the saga type
     */
    public Class<S> getSagaType() {
        return sagaType;
    }

    /**
     * Configures the Saga Store to use to store Saga instances of this type. By default, Sagas are stored in the
     * Saga Store configured in the global Configuration. This method can be used to override the store for specific
     * Sagas.
     *
     * @param sagaStoreBuilder The builder that returns a fully initialized Saga Store instance based on the global
     *                         Configuration
     * @return this SagaConfiguration instance, ready for further configuration
     */
    public SagaConfiguration<S> configureSagaStore(Function<Configuration, SagaStore<? super S>> sagaStoreBuilder) {
        sagaStore.update(sagaStoreBuilder);
        return this;
    }

    /**
     * Registers the handler interceptor provided by the given {@code handlerInterceptorBuilder} function with
     * the processor defined in this configuration.
     *
     * @param handlerInterceptorBuilder The function to create the interceptor based on the current configuration
     * @return this SagaConfiguration instance, ready for further configuration
     *
<<<<<<< HEAD
     * @deprecated use {@link EventProcessorRegistry#registerHandlerInterceptor(String, Function)} instead
=======
     * @deprecated use {@link EventProcessingConfiguration#registerHandlerInterceptor(String, Function)} instead
>>>>>>> 58610e76
     */
    @Deprecated
    public SagaConfiguration<S> registerHandlerInterceptor(
            Function<Configuration, MessageHandlerInterceptor<? super EventMessage<?>>> handlerInterceptorBuilder) {
        if (config != null) {
            eventProcessingConfiguration().registerHandlerInterceptor(processorInfo.getProcessingGroup(), handlerInterceptorBuilder);
        } else {
            handlerInterceptors.add(handlerInterceptorBuilder);
        }
        return this;
    }

    /**
     * Registers the {@link TrackingEventProcessorConfiguration} to use when building the processor for this Saga type.
     * <p>
     * Note that the provided configuration is ignored when a subscribing processor is being used.
     *
     * @param trackingEventProcessorConfiguration The function to create the configuration instance
     * @return this SagaConfiguration instance, ready for further configuration
     */
    public SagaConfiguration<S> configureTrackingProcessor(
            Function<Configuration, TrackingEventProcessorConfiguration> trackingEventProcessorConfiguration) {
        this.trackingEventProcessorConfiguration.update(trackingEventProcessorConfiguration);
        return this;
    }

    /**
     * Registers the given {@code tokenStore} for use by a TrackingProcessor for the Saga being configured. The
     * TokenStore is ignored when a Subscribing Processor has been configured.
     *
     * @param tokenStore The function returning a TokenStore based on the given Configuration
     * @return this SagaConfiguration instance, ready for further configuration
     *
     * @deprecated use {@link EventProcessingConfiguration#registerTokenStore(String, Function)} instead
     */
    @Deprecated
    public SagaConfiguration<S> configureTokenStore(Function<Configuration, TokenStore> tokenStore) {
        this.tokenStore.update(tokenStore);
        return this;
    }

    /**
     * Configures the ErrorHandler to use when an error occurs processing an Event.
     * <p>
     * The default is to propagate errors, causing the processors to release their token and go into a retry loop.
     *
     * @param errorHandler The function to create the ErrorHandler
     * @return this SagaConfiguration instance, ready for further configuration
     *
     * @deprecated use {@link EventProcessingConfiguration#configureErrorHandler(String, Function)} instead
     */
    @Deprecated
    public SagaConfiguration<S> configureErrorHandler(Function<Configuration, ErrorHandler> errorHandler) {
        this.errorHandler.update(errorHandler);
        return this;
    }

    /**
     * Configures the ListenerInvocationErrorHandler to use when processing of event in saga fails.
     * <p>
     * The default is to log errors.
     *
     * @param listenerInvocationErrorHandler The function to create ListenerInvocationErrorHandler
     * @return this SagaConfiguration instance, ready for further configuration
     */
    public SagaConfiguration<S> configureListenerInvocationErrorHandler(
            Function<Configuration, ListenerInvocationErrorHandler> listenerInvocationErrorHandler) {
        this.listenerInvocationErrorHandler.update(listenerInvocationErrorHandler);
        return this;
    }

    /**
     * Defines the policy to roll back or commit a Unit of Work in case exceptions occur.
     * <p>
     * Defaults to roll back on all exceptions.
     *
     * @param rollbackConfiguration The function providing the RollbackConfiguration to use
     * @return this SagaConfiguration instance, ready for further configuration
     *
     * @deprecated use {@link EventProcessingConfiguration#configureRollbackConfiguration(String, Function)} instead
     */
<<<<<<< HEAD
    public SagaConfiguration<S> configureRollbackConfiguration(
            Function<Configuration, RollbackConfiguration> rollbackConfiguration) {
=======
    @Deprecated
    public SagaConfiguration<S> configureRollbackConfiguration(Function<Configuration, RollbackConfiguration> rollbackConfiguration) {
>>>>>>> 58610e76
        this.rollbackConfiguration.update(rollbackConfiguration);
        return this;
    }

    /**
     * Defines the Transaction Manager to use when processing Events for this Saga. Typically, this transaction manager
     * will manage the transaction around storing of the tokens and Saga instances.
     * <p>
     * Defaults to the Transaction Manager defined in the main Configuration.
     *
     * @param transactionManager The function providing the TransactionManager to use
     * @return this SagaConfiguration instance, ready for further configuration
     *
     * @deprecated use {@link EventProcessingConfiguration#configureTransactionManager(String, Function)} instead
     */
<<<<<<< HEAD
    public SagaConfiguration<S> configureTransactionManager(
            Function<Configuration, TransactionManager> transactionManager) {
=======
    @Deprecated
    public SagaConfiguration<S> configureTransactionManager(Function<Configuration, TransactionManager> transactionManager) {
>>>>>>> 58610e76
        this.transactionManager.update(transactionManager);
        return this;
    }

    /**
     * Configures a MessageMonitor to be used to monitor Events processed on by the Saga being configured.
     *
     * @param messageMonitor The function to create the MessageMonitor
     * @return this SagaConfiguration instance, ready for further configuration
     *
     * @deprecated use {@link EventProcessingConfiguration#configureMessageMonitor(String, Function)} instead
     */
<<<<<<< HEAD
    public SagaConfiguration<S> configureMessageMonitor(
            Function<Configuration, MessageMonitor<? super EventMessage<?>>> messageMonitor) {
=======
    @Deprecated
    public SagaConfiguration<S> configureMessageMonitor(Function<Configuration, MessageMonitor<? super EventMessage<?>>> messageMonitor) {
>>>>>>> 58610e76
        this.messageMonitor.update(messageMonitor);
        return this;
    }

    @Override
    public void initialize(Configuration config) {
        this.config = config;
        eventProcessingConfiguration().registerHandlerInvoker(processorInfo.getProcessingGroup(), c -> sagaManager.get());
        eventProcessingConfiguration().registerTokenStore(processorInfo.getProcessingGroup(), c -> tokenStore.get());
        eventProcessingConfiguration().configureMessageMonitor(processorInfo.getProcessingGroup(),
                                                         c -> (MessageMonitor<Message<?>>) messageMonitor.get());
        eventProcessingConfiguration().configureErrorHandler(processorInfo.getProcessingGroup(), c -> errorHandler.get());
        eventProcessingConfiguration().configureRollbackConfiguration(processorInfo.getProcessingGroup(),
                                                                c -> rollbackConfiguration.get());
        eventProcessingConfiguration().configureTransactionManager(processorInfo.getProcessingGroup(), c -> transactionManager.get());
        handlerInterceptors.forEach(i -> eventProcessingConfiguration()
                .registerHandlerInterceptor(processorInfo.getProcessingGroup(), i));
        if (processorInfo.isCreateNewProcessor()) {
            switch (processorInfo.getType()) {
                case TRACKING:
                    eventProcessingConfiguration().registerEventProcessor(processorInfo.getProcessingGroup(),
                                                                          this::buildTrackingEventProcessor);
                    break;
                case SUBSCRIBING:
                    eventProcessingConfiguration().registerEventProcessor(processorInfo.getProcessingGroup(),
                                                                          this::buildSubscribingEventProcessor);
                    break;
                default:
                    throw new IllegalStateException("Unsupported event processor type.");
            }
        }
    }

    private EventProcessor buildTrackingEventProcessor(String name, Configuration config,
                                                       EventHandlerInvoker eventHandlerInvoker) {
        TrackingEventProcessor trackingEventProcessor = new TrackingEventProcessor(name,
                                                                                   eventHandlerInvoker,
                                                                                   streamableMessageSourceBuilder
                                                                                           .apply(config),
                                                                                   tokenStore.get(),
                                                                                   transactionManager.get(),
                                                                                   messageMonitor.get(),
                                                                                   rollbackConfiguration.get(),
                                                                                   errorHandler.get(),
                                                                                   trackingEventProcessorConfiguration
                                                                                           .get());
        trackingEventProcessor.registerInterceptor(new CorrelationDataInterceptor<>(config.correlationDataProviders()));
        return trackingEventProcessor;
    }

    private EventProcessor buildSubscribingEventProcessor(String name, Configuration config,
                                                          EventHandlerInvoker eventHandlerInvoker) {
        SubscribingEventProcessor subscribingEventProcessor = new SubscribingEventProcessor(name,
                                                                                            eventHandlerInvoker,
                                                                                            rollbackConfiguration.get(),
                                                                                            subscribableMessageSourceBuilder
                                                                                                    .apply(config),
                                                                                            processingStrategy
                                                                                                    .apply(config),
                                                                                            errorHandler.get(),
                                                                                            messageMonitor.get());
        subscribingEventProcessor
                .registerInterceptor(new CorrelationDataInterceptor<>(config.correlationDataProviders()));
        return subscribingEventProcessor;
    }

    /**
     * Returns the processor that processed events for the Saga in this Configuration.
     *
     * @return The EventProcessor defined in this Configuration
     *
     * @throws IllegalStateException when this configuration hasn't been initialized yet
     */
    public EventProcessor getProcessor() {
        return eventProcessingConfiguration().eventProcessorByProcessingGroup(processorInfo.getProcessingGroup())
                                             .orElse(null);
    }

    /**
     * Returns the Saga Store used by the Saga defined in this Configuration. If none has been explicitly defined,
     * it will return the Saga Store of the main Configuration.
     *
     * @return The Saga Store defined in this Configuration
     *
     * @throws IllegalStateException when this configuration hasn't been initialized yet
     */
    public SagaStore<? super S> getSagaStore() {
        Assert.state(config != null, () -> "Configuration is not initialized yet");
        return sagaStore.get();
    }

    /**
     * Returns the SagaRepository instance used to load Saga instances in this Configuration.
     *
     * @return the SagaRepository defined in this Configuration
     *
     * @throws IllegalStateException when this configuration hasn't been initialized yet
     */
    public SagaRepository<S> getSagaRepository() {
        Assert.state(config != null, () -> "Configuration is not initialized yet");
        return sagaRepository.get();
    }

    /**
     * Returns the SagaManager responsible for managing the lifecycle and invocation of Saga instances of the type
     * defined in this Configuration
     *
     * @return The SagaManager defined in this configuration
     *
     * @throws IllegalStateException when this configuration hasn't been initialized yet
     */
    public AnnotatedSagaManager<S> getSagaManager() {
        Assert.state(config != null, () -> "Configuration is not initialized yet");
        return sagaManager.get();
    }

    private static String processingGroupName(Class<?> sagaType) {
        return AnnotationUtils.findAnnotationAttributes(sagaType, ProcessingGroup.class)
                              .map(attrs -> (String) attrs.get("processingGroup"))
                              .orElse(sagaType.getSimpleName() + "Processor");
    }

    private EventProcessingConfiguration eventProcessingConfiguration() {
        return config.eventProcessingConfiguration();
    }

    private static class ProcessorInfo {

        private enum ProcessorType {
            SUBSCRIBING,
            TRACKING
        }

        private final boolean createNewProcessor;
        private final ProcessorType type;
        private final String processingGroup;

        private ProcessorInfo(boolean createNewProcessor, ProcessorType type, String processingGroup) {
            this.createNewProcessor = createNewProcessor;
            this.type = type;
            this.processingGroup = processingGroup;
        }

        public boolean isCreateNewProcessor() {
            return createNewProcessor;
        }

        public ProcessorType getType() {
            return type;
        }

        public String getProcessingGroup() {
            return processingGroup;
        }
    }
}<|MERGE_RESOLUTION|>--- conflicted
+++ resolved
@@ -173,13 +173,7 @@
             Class<S> sagaType,
             Function<Configuration, SubscribableMessageSource<EventMessage<?>>> messageSourceBuilder,
             Function<Configuration, EventProcessingStrategy> eventProcessingStrategy) {
-<<<<<<< HEAD
-        ProcessorInfo processorInfo = new ProcessorInfo(true,
-                                                        ProcessorInfo.ProcessorType.SUBSCRIBING,
-                                                        eventProcessorName(sagaType));
-=======
         ProcessorInfo processorInfo = new ProcessorInfo(true, ProcessorInfo.ProcessorType.SUBSCRIBING, processingGroupName(sagaType));
->>>>>>> 58610e76
         return new SagaConfiguration<>(sagaType,
                                        processorInfo,
                                        SubscribingEventProcessor.class,
@@ -380,11 +374,7 @@
      * @param handlerInterceptorBuilder The function to create the interceptor based on the current configuration
      * @return this SagaConfiguration instance, ready for further configuration
      *
-<<<<<<< HEAD
-     * @deprecated use {@link EventProcessorRegistry#registerHandlerInterceptor(String, Function)} instead
-=======
      * @deprecated use {@link EventProcessingConfiguration#registerHandlerInterceptor(String, Function)} instead
->>>>>>> 58610e76
      */
     @Deprecated
     public SagaConfiguration<S> registerHandlerInterceptor(
@@ -466,13 +456,9 @@
      *
      * @deprecated use {@link EventProcessingConfiguration#configureRollbackConfiguration(String, Function)} instead
      */
-<<<<<<< HEAD
+    @Deprecated
     public SagaConfiguration<S> configureRollbackConfiguration(
             Function<Configuration, RollbackConfiguration> rollbackConfiguration) {
-=======
-    @Deprecated
-    public SagaConfiguration<S> configureRollbackConfiguration(Function<Configuration, RollbackConfiguration> rollbackConfiguration) {
->>>>>>> 58610e76
         this.rollbackConfiguration.update(rollbackConfiguration);
         return this;
     }
@@ -488,13 +474,9 @@
      *
      * @deprecated use {@link EventProcessingConfiguration#configureTransactionManager(String, Function)} instead
      */
-<<<<<<< HEAD
+    @Deprecated
     public SagaConfiguration<S> configureTransactionManager(
             Function<Configuration, TransactionManager> transactionManager) {
-=======
-    @Deprecated
-    public SagaConfiguration<S> configureTransactionManager(Function<Configuration, TransactionManager> transactionManager) {
->>>>>>> 58610e76
         this.transactionManager.update(transactionManager);
         return this;
     }
@@ -507,13 +489,9 @@
      *
      * @deprecated use {@link EventProcessingConfiguration#configureMessageMonitor(String, Function)} instead
      */
-<<<<<<< HEAD
+    @Deprecated
     public SagaConfiguration<S> configureMessageMonitor(
             Function<Configuration, MessageMonitor<? super EventMessage<?>>> messageMonitor) {
-=======
-    @Deprecated
-    public SagaConfiguration<S> configureMessageMonitor(Function<Configuration, MessageMonitor<? super EventMessage<?>>> messageMonitor) {
->>>>>>> 58610e76
         this.messageMonitor.update(messageMonitor);
         return this;
     }
