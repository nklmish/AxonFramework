--- conflicted
+++ resolved
@@ -495,14 +495,7 @@
     public <T> Repository<T> createRepository(AggregateFactory<T> aggregateFactory,
                                               SnapshotTriggerDefinition snapshotTriggerDefinition,
                                               ParameterResolverFactory parameterResolverFactory) {
-<<<<<<< HEAD
-        return createRepository(backUpEventStore,
-                                aggregateFactory,
-                                snapshotTriggerDefinition,
-                                parameterResolverFactory);
-=======
         return createRepository(eventStore, aggregateFactory, snapshotTriggerDefinition, parameterResolverFactory);
->>>>>>> 7154162b
     }
 
     /**
