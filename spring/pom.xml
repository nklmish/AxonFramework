--- conflicted
+++ resolved
@@ -15,16 +15,11 @@
   ~ limitations under the License.
   -->
 
-<project xmlns="http://maven.apache.org/POM/4.0.0" xmlns:xsi="http://www.w3.org/2001/XMLSchema-instance"
-         xsi:schemaLocation="http://maven.apache.org/POM/4.0.0 http://maven.apache.org/xsd/maven-4.0.0.xsd">
+<project xmlns="http://maven.apache.org/POM/4.0.0" xmlns:xsi="http://www.w3.org/2001/XMLSchema-instance" xsi:schemaLocation="http://maven.apache.org/POM/4.0.0 http://maven.apache.org/xsd/maven-4.0.0.xsd">
     <parent>
         <groupId>org.axonframework</groupId>
         <artifactId>axon</artifactId>
-<<<<<<< HEAD
         <version>3.1-SNAPSHOT</version>
-=======
-        <version>3.0.7-SNAPSHOT</version>
->>>>>>> 9c3fb250
     </parent>
     <modelVersion>4.0.0</modelVersion>
 
