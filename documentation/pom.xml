<?xml version="1.0" encoding="UTF-8"?>
<!--
  ~ Copyright (c) 2011. Axon Framework
  ~
  ~ Licensed under the Apache License, Version 2.0 (the "License");
  ~ you may not use this file except in compliance with the License.
  ~ You may obtain a copy of the License at
  ~
  ~     http://www.apache.org/licenses/LICENSE-2.0
  ~
  ~ Unless required by applicable law or agreed to in writing, software
  ~ distributed under the License is distributed on an "AS IS" BASIS,
  ~ WITHOUT WARRANTIES OR CONDITIONS OF ANY KIND, either express or implied.
  ~ See the License for the specific language governing permissions and
  ~ limitations under the License.
  -->

<project xmlns="http://maven.apache.org/POM/4.0.0" xmlns:xsi="http://www.w3.org/2001/XMLSchema-instance" xsi:schemaLocation="http://maven.apache.org/POM/4.0.0 http://maven.apache.org/xsd/maven-4.0.0.xsd">
    <parent>
        <groupId>org.axonframework</groupId>
        <artifactId>axon</artifactId>
<<<<<<< HEAD
        <version>1.0-SNAPSHOT</version>
=======
        <version>0.7.1</version>
>>>>>>> c4991482
    </parent>
    <modelVersion>4.0.0</modelVersion>
    <artifactId>axon-documentation</artifactId>
    <packaging>pom</packaging>
    <name>Axon Documentation</name>

    <build>
        <plugins>
            <plugin>
                <artifactId>maven-assembly-plugin</artifactId>
                <version>2.2</version>
                <executions>
                    <execution>
                        <id>package-docs</id>
                        <phase>package</phase>
                        <goals>
                            <goal>single</goal>
                        </goals>
                    </execution>
                </executions>
                <configuration>
                    <descriptorSourceDirectory>src/main/assembly/reference-guide/</descriptorSourceDirectory>
                    <finalName>axon-reference-guide-${project.version}</finalName>
                </configuration>
            </plugin>
            <plugin>
                <groupId>org.jboss.maven.plugins</groupId>
                <artifactId>maven-jdocbook-plugin</artifactId>
                <version>2.3.3</version>
                <extensions>true</extensions>
                <executions>
                    <execution>
                        <id>make-html</id>
                        <phase>compile</phase>
                        <goals>
                            <goal>resources</goal>
                            <goal>generate</goal>
                        </goals>
                        <configuration>
                            <sourceDocumentName>reference-guide.xml</sourceDocumentName>
                            <formats>
                                <format>
                                    <formatName>html</formatName>
                                    <finalName>index.html</finalName>
                                    <stylesheetResource>file:${basedir}/src/main/docbook/styles/html/chunked.xsl
                                    </stylesheetResource>
                                </format>
                                <format>
                                    <formatName>html_single</formatName>
                                    <stylesheetResource>file:${basedir}/src/main/docbook/styles/html/single.xsl
                                    </stylesheetResource>
                                </format>
                            </formats>
                            <options>
                                <xincludeSupported>true</xincludeSupported>
                                <localeSeparator>-</localeSeparator>
                                <useRelativeImageUris>true</useRelativeImageUris>
                                <transformerParameters>
                                    <property>
                                        <name>admon.graphics.path</name>
                                        <value>images/</value>
                                    </property>
                                    <property>
                                        <name>admon.graphics.extension</name>
                                        <value>.png</value>
                                    </property>
                                    <property>
                                        <name>callout.graphics.path</name>
                                        <value>images/callouts/</value>
                                    </property>
                                    <property>
                                        <name>callout.graphics.extension</name>
                                        <value>.png</value>
                                    </property>
                                    <property>
                                        <name>highlight.xslthl.config.path</name>
                                        <value>
                                            file:///${project.basedir}/src/main/docbook/styles/highlighting/xslthl-config.xml
                                        </value>
                                    </property>
                                </transformerParameters>
                            </options>
                            <imageResource>
                                <directory>${project.basedir}/src/main/resources</directory>
                            </imageResource>
                        </configuration>
                    </execution>
                    <execution>
                        <id>make-pdf</id>
                        <phase>compile</phase>
                        <goals>
                            <goal>resources</goal>
                            <goal>generate</goal>
                        </goals>
                        <configuration>
                            <sourceDocumentName>reference-guide.xml</sourceDocumentName>
                            <formats>
                                <format>
                                    <formatName>pdf</formatName>
                                    <finalName>reference-guide-${project.version}.pdf</finalName>
                                    <stylesheetResource>file:${basedir}/src/main/docbook/styles/pdf/custom.xsl
                                    </stylesheetResource>
                                </format>
                            </formats>
                            <options>
                                <xincludeSupported>true</xincludeSupported>
                                <localeSeparator>-</localeSeparator>
                                <useRelativeImageUris>true</useRelativeImageUris>
                                <transformerParameters>
                                    <property>
                                        <name>admon.graphics.path</name>
                                        <value>${basedir}/src/main/resources/images/</value>
                                    </property>
                                    <property>
                                        <name>admon.graphics.extension</name>
                                        <value>_large.png</value>
                                    </property>
                                    <property>
                                        <name>callout.graphics.path</name>
                                        <value>${basedir}/src/main/resources/images/callouts/</value>
                                    </property>
                                    <property>
                                        <name>callout.graphics.extension</name>
                                        <value>.svg</value>
                                    </property>
                                    <property>
                                        <name>highlight.xslthl.config.path</name>
                                        <value>
                                            file:///${project.basedir}/src/main/docbook/styles/highlighting/xslthl-config.xml
                                        </value>
                                    </property>
                                </transformerParameters>
                            </options>
                            <imageResource>
                                <directory>${project.basedir}/src/main/resources/images</directory>
                            </imageResource>
                        </configuration>
                    </execution>
                    <execution>
                        <id>make-sample-pdf</id>
                        <phase>compile</phase>
                        <goals>
                            <goal>resources</goal>
                            <goal>generate</goal>
                        </goals>
                        <configuration>
                            <sourceDocumentName>sample-documentation.xml</sourceDocumentName>
                            <formats>
                                <format>
                                    <formatName>pdf</formatName>
                                    <finalName>sample-documentation-${project.version}.pdf</finalName>
                                    <stylesheetResource>file:${basedir}/src/main/docbook/styles/pdf/custom.xsl
                                    </stylesheetResource>
                                </format>
                            </formats>
                            <options>
                                <xincludeSupported>true</xincludeSupported>
                                <localeSeparator>-</localeSeparator>
                                <useRelativeImageUris>true</useRelativeImageUris>
                                <transformerParameters>
                                    <property>
                                        <name>admon.graphics.path</name>
                                        <value>${basedir}/src/main/resources/images/</value>
                                    </property>
                                    <property>
                                        <name>admon.graphics.extension</name>
                                        <value>_large.png</value>
                                    </property>
                                    <property>
                                        <name>callout.graphics.path</name>
                                        <value>${basedir}/src/main/resources/images/callouts/</value>
                                    </property>
                                    <property>
                                        <name>callout.graphics.extension</name>
                                        <value>.svg</value>
                                    </property>
                                    <property>
                                        <name>highlight.xslthl.config.path</name>
                                        <value>
                                            file:///${project.basedir}/src/main/docbook/styles/highlighting/xslthl-config.xml
                                        </value>
                                    </property>
                                </transformerParameters>
                            </options>
                            <imageResource>
                                <directory>${project.basedir}/src/main/resources/images</directory>
                            </imageResource>
                        </configuration>
                    </execution>
                </executions>
                <dependencies>
                    <dependency>
                        <groupId>net.sf.xslthl</groupId>
                        <artifactId>xslthl</artifactId>
                        <version>2.0.1</version>
                    </dependency>
                    <dependency>
                        <groupId>net.sf.saxon</groupId>
                        <artifactId>saxon</artifactId>
                        <version>8.7</version>
                    </dependency>
                    <dependency>
                        <groupId>net.sf.docbook</groupId>
                        <artifactId>docbook</artifactId>
                        <!--  The 1.74.0 version doesn't properly parse link elements-->
                        <version>1.72.0</version>
                    </dependency>
                </dependencies>
                <configuration>
                    <sourceDocumentName>reference-guide.xml</sourceDocumentName>
                    <sourceDirectory>${basedir}/src/main/docbook</sourceDirectory>
                    <masterTranslation>en-US</masterTranslation>
                    <injections>
                        <injection>
                            <name>version</name>
                            <value>${project.parent.version}</value>
                        </injection>
                    </injections>
                </configuration>
            </plugin>
        </plugins>
    </build>

    <pluginRepositories>
        <pluginRepository>
            <id>jboss</id>
            <name>JBoss Repository</name>
            <url>http://repository.jboss.com/maven2/</url>
            <releases>
                <enabled>true</enabled>
            </releases>
        </pluginRepository>
    </pluginRepositories>
    <repositories>
        <repository>
            <id>jboss</id>
            <name>JBoss Repository</name>
            <url>http://repository.jboss.com/maven2/</url>
            <releases>
                <enabled>true</enabled>
            </releases>
        </repository>
    </repositories>
</project><|MERGE_RESOLUTION|>--- conflicted
+++ resolved
@@ -1,270 +1,266 @@
-<?xml version="1.0" encoding="UTF-8"?>
-<!--
-  ~ Copyright (c) 2011. Axon Framework
-  ~
-  ~ Licensed under the Apache License, Version 2.0 (the "License");
-  ~ you may not use this file except in compliance with the License.
-  ~ You may obtain a copy of the License at
-  ~
-  ~     http://www.apache.org/licenses/LICENSE-2.0
-  ~
-  ~ Unless required by applicable law or agreed to in writing, software
-  ~ distributed under the License is distributed on an "AS IS" BASIS,
-  ~ WITHOUT WARRANTIES OR CONDITIONS OF ANY KIND, either express or implied.
-  ~ See the License for the specific language governing permissions and
-  ~ limitations under the License.
-  -->
-
-<project xmlns="http://maven.apache.org/POM/4.0.0" xmlns:xsi="http://www.w3.org/2001/XMLSchema-instance" xsi:schemaLocation="http://maven.apache.org/POM/4.0.0 http://maven.apache.org/xsd/maven-4.0.0.xsd">
-    <parent>
-        <groupId>org.axonframework</groupId>
-        <artifactId>axon</artifactId>
-<<<<<<< HEAD
-        <version>1.0-SNAPSHOT</version>
-=======
-        <version>0.7.1</version>
->>>>>>> c4991482
-    </parent>
-    <modelVersion>4.0.0</modelVersion>
-    <artifactId>axon-documentation</artifactId>
-    <packaging>pom</packaging>
-    <name>Axon Documentation</name>
-
-    <build>
-        <plugins>
-            <plugin>
-                <artifactId>maven-assembly-plugin</artifactId>
-                <version>2.2</version>
-                <executions>
-                    <execution>
-                        <id>package-docs</id>
-                        <phase>package</phase>
-                        <goals>
-                            <goal>single</goal>
-                        </goals>
-                    </execution>
-                </executions>
-                <configuration>
-                    <descriptorSourceDirectory>src/main/assembly/reference-guide/</descriptorSourceDirectory>
-                    <finalName>axon-reference-guide-${project.version}</finalName>
-                </configuration>
-            </plugin>
-            <plugin>
-                <groupId>org.jboss.maven.plugins</groupId>
-                <artifactId>maven-jdocbook-plugin</artifactId>
-                <version>2.3.3</version>
-                <extensions>true</extensions>
-                <executions>
-                    <execution>
-                        <id>make-html</id>
-                        <phase>compile</phase>
-                        <goals>
-                            <goal>resources</goal>
-                            <goal>generate</goal>
-                        </goals>
-                        <configuration>
-                            <sourceDocumentName>reference-guide.xml</sourceDocumentName>
-                            <formats>
-                                <format>
-                                    <formatName>html</formatName>
-                                    <finalName>index.html</finalName>
-                                    <stylesheetResource>file:${basedir}/src/main/docbook/styles/html/chunked.xsl
-                                    </stylesheetResource>
-                                </format>
-                                <format>
-                                    <formatName>html_single</formatName>
-                                    <stylesheetResource>file:${basedir}/src/main/docbook/styles/html/single.xsl
-                                    </stylesheetResource>
-                                </format>
-                            </formats>
-                            <options>
-                                <xincludeSupported>true</xincludeSupported>
-                                <localeSeparator>-</localeSeparator>
-                                <useRelativeImageUris>true</useRelativeImageUris>
-                                <transformerParameters>
-                                    <property>
-                                        <name>admon.graphics.path</name>
-                                        <value>images/</value>
-                                    </property>
-                                    <property>
-                                        <name>admon.graphics.extension</name>
-                                        <value>.png</value>
-                                    </property>
-                                    <property>
-                                        <name>callout.graphics.path</name>
-                                        <value>images/callouts/</value>
-                                    </property>
-                                    <property>
-                                        <name>callout.graphics.extension</name>
-                                        <value>.png</value>
-                                    </property>
-                                    <property>
-                                        <name>highlight.xslthl.config.path</name>
-                                        <value>
-                                            file:///${project.basedir}/src/main/docbook/styles/highlighting/xslthl-config.xml
-                                        </value>
-                                    </property>
-                                </transformerParameters>
-                            </options>
-                            <imageResource>
-                                <directory>${project.basedir}/src/main/resources</directory>
-                            </imageResource>
-                        </configuration>
-                    </execution>
-                    <execution>
-                        <id>make-pdf</id>
-                        <phase>compile</phase>
-                        <goals>
-                            <goal>resources</goal>
-                            <goal>generate</goal>
-                        </goals>
-                        <configuration>
-                            <sourceDocumentName>reference-guide.xml</sourceDocumentName>
-                            <formats>
-                                <format>
-                                    <formatName>pdf</formatName>
-                                    <finalName>reference-guide-${project.version}.pdf</finalName>
-                                    <stylesheetResource>file:${basedir}/src/main/docbook/styles/pdf/custom.xsl
-                                    </stylesheetResource>
-                                </format>
-                            </formats>
-                            <options>
-                                <xincludeSupported>true</xincludeSupported>
-                                <localeSeparator>-</localeSeparator>
-                                <useRelativeImageUris>true</useRelativeImageUris>
-                                <transformerParameters>
-                                    <property>
-                                        <name>admon.graphics.path</name>
-                                        <value>${basedir}/src/main/resources/images/</value>
-                                    </property>
-                                    <property>
-                                        <name>admon.graphics.extension</name>
-                                        <value>_large.png</value>
-                                    </property>
-                                    <property>
-                                        <name>callout.graphics.path</name>
-                                        <value>${basedir}/src/main/resources/images/callouts/</value>
-                                    </property>
-                                    <property>
-                                        <name>callout.graphics.extension</name>
-                                        <value>.svg</value>
-                                    </property>
-                                    <property>
-                                        <name>highlight.xslthl.config.path</name>
-                                        <value>
-                                            file:///${project.basedir}/src/main/docbook/styles/highlighting/xslthl-config.xml
-                                        </value>
-                                    </property>
-                                </transformerParameters>
-                            </options>
-                            <imageResource>
-                                <directory>${project.basedir}/src/main/resources/images</directory>
-                            </imageResource>
-                        </configuration>
-                    </execution>
-                    <execution>
-                        <id>make-sample-pdf</id>
-                        <phase>compile</phase>
-                        <goals>
-                            <goal>resources</goal>
-                            <goal>generate</goal>
-                        </goals>
-                        <configuration>
-                            <sourceDocumentName>sample-documentation.xml</sourceDocumentName>
-                            <formats>
-                                <format>
-                                    <formatName>pdf</formatName>
-                                    <finalName>sample-documentation-${project.version}.pdf</finalName>
-                                    <stylesheetResource>file:${basedir}/src/main/docbook/styles/pdf/custom.xsl
-                                    </stylesheetResource>
-                                </format>
-                            </formats>
-                            <options>
-                                <xincludeSupported>true</xincludeSupported>
-                                <localeSeparator>-</localeSeparator>
-                                <useRelativeImageUris>true</useRelativeImageUris>
-                                <transformerParameters>
-                                    <property>
-                                        <name>admon.graphics.path</name>
-                                        <value>${basedir}/src/main/resources/images/</value>
-                                    </property>
-                                    <property>
-                                        <name>admon.graphics.extension</name>
-                                        <value>_large.png</value>
-                                    </property>
-                                    <property>
-                                        <name>callout.graphics.path</name>
-                                        <value>${basedir}/src/main/resources/images/callouts/</value>
-                                    </property>
-                                    <property>
-                                        <name>callout.graphics.extension</name>
-                                        <value>.svg</value>
-                                    </property>
-                                    <property>
-                                        <name>highlight.xslthl.config.path</name>
-                                        <value>
-                                            file:///${project.basedir}/src/main/docbook/styles/highlighting/xslthl-config.xml
-                                        </value>
-                                    </property>
-                                </transformerParameters>
-                            </options>
-                            <imageResource>
-                                <directory>${project.basedir}/src/main/resources/images</directory>
-                            </imageResource>
-                        </configuration>
-                    </execution>
-                </executions>
-                <dependencies>
-                    <dependency>
-                        <groupId>net.sf.xslthl</groupId>
-                        <artifactId>xslthl</artifactId>
-                        <version>2.0.1</version>
-                    </dependency>
-                    <dependency>
-                        <groupId>net.sf.saxon</groupId>
-                        <artifactId>saxon</artifactId>
-                        <version>8.7</version>
-                    </dependency>
-                    <dependency>
-                        <groupId>net.sf.docbook</groupId>
-                        <artifactId>docbook</artifactId>
-                        <!--  The 1.74.0 version doesn't properly parse link elements-->
-                        <version>1.72.0</version>
-                    </dependency>
-                </dependencies>
-                <configuration>
-                    <sourceDocumentName>reference-guide.xml</sourceDocumentName>
-                    <sourceDirectory>${basedir}/src/main/docbook</sourceDirectory>
-                    <masterTranslation>en-US</masterTranslation>
-                    <injections>
-                        <injection>
-                            <name>version</name>
-                            <value>${project.parent.version}</value>
-                        </injection>
-                    </injections>
-                </configuration>
-            </plugin>
-        </plugins>
-    </build>
-
-    <pluginRepositories>
-        <pluginRepository>
-            <id>jboss</id>
-            <name>JBoss Repository</name>
-            <url>http://repository.jboss.com/maven2/</url>
-            <releases>
-                <enabled>true</enabled>
-            </releases>
-        </pluginRepository>
-    </pluginRepositories>
-    <repositories>
-        <repository>
-            <id>jboss</id>
-            <name>JBoss Repository</name>
-            <url>http://repository.jboss.com/maven2/</url>
-            <releases>
-                <enabled>true</enabled>
-            </releases>
-        </repository>
-    </repositories>
+<?xml version="1.0" encoding="UTF-8"?>
+<!--
+  ~ Copyright (c) 2010. Axon Framework
+  ~
+  ~ Licensed under the Apache License, Version 2.0 (the "License");
+  ~ you may not use this file except in compliance with the License.
+  ~ You may obtain a copy of the License at
+  ~
+  ~     http://www.apache.org/licenses/LICENSE-2.0
+  ~
+  ~ Unless required by applicable law or agreed to in writing, software
+  ~ distributed under the License is distributed on an "AS IS" BASIS,
+  ~ WITHOUT WARRANTIES OR CONDITIONS OF ANY KIND, either express or implied.
+  ~ See the License for the specific language governing permissions and
+  ~ limitations under the License.
+  -->
+
+<project xmlns="http://maven.apache.org/POM/4.0.0" xmlns:xsi="http://www.w3.org/2001/XMLSchema-instance" xsi:schemaLocation="http://maven.apache.org/POM/4.0.0 http://maven.apache.org/xsd/maven-4.0.0.xsd">
+    <parent>
+        <groupId>org.axonframework</groupId>
+        <artifactId>axon</artifactId>
+        <version>0.7.1</version>
+    </parent>
+    <modelVersion>4.0.0</modelVersion>
+    <artifactId>axon-documentation</artifactId>
+    <packaging>pom</packaging>
+    <name>Axon Documentation</name>
+
+    <build>
+        <plugins>
+            <plugin>
+                <artifactId>maven-assembly-plugin</artifactId>
+                <version>2.2</version>
+                <executions>
+                    <execution>
+                        <id>package-docs</id>
+                        <phase>package</phase>
+                        <goals>
+                            <goal>single</goal>
+                        </goals>
+                    </execution>
+                </executions>
+                <configuration>
+                    <descriptorSourceDirectory>src/main/assembly/reference-guide/</descriptorSourceDirectory>
+                    <finalName>axon-reference-guide-${project.version}</finalName>
+                </configuration>
+            </plugin>
+            <plugin>
+                <groupId>org.jboss.maven.plugins</groupId>
+                <artifactId>maven-jdocbook-plugin</artifactId>
+                <version>2.3.3</version>
+                <extensions>true</extensions>
+                <executions>
+                    <execution>
+                        <id>make-html</id>
+                        <phase>compile</phase>
+                        <goals>
+                            <goal>resources</goal>
+                            <goal>generate</goal>
+                        </goals>
+                        <configuration>
+                            <sourceDocumentName>reference-guide.xml</sourceDocumentName>
+                            <formats>
+                                <format>
+                                    <formatName>html</formatName>
+                                    <finalName>index.html</finalName>
+                                    <stylesheetResource>file:${basedir}/src/main/docbook/styles/html/chunked.xsl
+                                    </stylesheetResource>
+                                </format>
+                                <format>
+                                    <formatName>html_single</formatName>
+                                    <stylesheetResource>file:${basedir}/src/main/docbook/styles/html/single.xsl
+                                    </stylesheetResource>
+                                </format>
+                            </formats>
+                            <options>
+                                <xincludeSupported>true</xincludeSupported>
+                                <localeSeparator>-</localeSeparator>
+                                <useRelativeImageUris>true</useRelativeImageUris>
+                                <transformerParameters>
+                                    <property>
+                                        <name>admon.graphics.path</name>
+                                        <value>images/</value>
+                                    </property>
+                                    <property>
+                                        <name>admon.graphics.extension</name>
+                                        <value>.png</value>
+                                    </property>
+                                    <property>
+                                        <name>callout.graphics.path</name>
+                                        <value>images/callouts/</value>
+                                    </property>
+                                    <property>
+                                        <name>callout.graphics.extension</name>
+                                        <value>.png</value>
+                                    </property>
+                                    <property>
+                                        <name>highlight.xslthl.config.path</name>
+                                        <value>
+                                            file:///${project.basedir}/src/main/docbook/styles/highlighting/xslthl-config.xml
+                                        </value>
+                                    </property>
+                                </transformerParameters>
+                            </options>
+                            <imageResource>
+                                <directory>${project.basedir}/src/main/resources</directory>
+                            </imageResource>
+                        </configuration>
+                    </execution>
+                    <execution>
+                        <id>make-pdf</id>
+                        <phase>compile</phase>
+                        <goals>
+                            <goal>resources</goal>
+                            <goal>generate</goal>
+                        </goals>
+                        <configuration>
+                            <sourceDocumentName>reference-guide.xml</sourceDocumentName>
+                            <formats>
+                                <format>
+                                    <formatName>pdf</formatName>
+                                    <finalName>reference-guide-${project.version}.pdf</finalName>
+                                    <stylesheetResource>file:${basedir}/src/main/docbook/styles/pdf/custom.xsl
+                                    </stylesheetResource>
+                                </format>
+                            </formats>
+                            <options>
+                                <xincludeSupported>true</xincludeSupported>
+                                <localeSeparator>-</localeSeparator>
+                                <useRelativeImageUris>true</useRelativeImageUris>
+                                <transformerParameters>
+                                    <property>
+                                        <name>admon.graphics.path</name>
+                                        <value>${basedir}/src/main/resources/images/</value>
+                                    </property>
+                                    <property>
+                                        <name>admon.graphics.extension</name>
+                                        <value>_large.png</value>
+                                    </property>
+                                    <property>
+                                        <name>callout.graphics.path</name>
+                                        <value>${basedir}/src/main/resources/images/callouts/</value>
+                                    </property>
+                                    <property>
+                                        <name>callout.graphics.extension</name>
+                                        <value>.svg</value>
+                                    </property>
+                                    <property>
+                                        <name>highlight.xslthl.config.path</name>
+                                        <value>
+                                            file:///${project.basedir}/src/main/docbook/styles/highlighting/xslthl-config.xml
+                                        </value>
+                                    </property>
+                                </transformerParameters>
+                            </options>
+                            <imageResource>
+                                <directory>${project.basedir}/src/main/resources/images</directory>
+                            </imageResource>
+                        </configuration>
+                    </execution>
+                    <execution>
+                        <id>make-sample-pdf</id>
+                        <phase>compile</phase>
+                        <goals>
+                            <goal>resources</goal>
+                            <goal>generate</goal>
+                        </goals>
+                        <configuration>
+                            <sourceDocumentName>sample-documentation.xml</sourceDocumentName>
+                            <formats>
+                                <format>
+                                    <formatName>pdf</formatName>
+                                    <finalName>sample-documentation-${project.version}.pdf</finalName>
+                                    <stylesheetResource>file:${basedir}/src/main/docbook/styles/pdf/custom.xsl
+                                    </stylesheetResource>
+                                </format>
+                            </formats>
+                            <options>
+                                <xincludeSupported>true</xincludeSupported>
+                                <localeSeparator>-</localeSeparator>
+                                <useRelativeImageUris>true</useRelativeImageUris>
+                                <transformerParameters>
+                                    <property>
+                                        <name>admon.graphics.path</name>
+                                        <value>${basedir}/src/main/resources/images/</value>
+                                    </property>
+                                    <property>
+                                        <name>admon.graphics.extension</name>
+                                        <value>_large.png</value>
+                                    </property>
+                                    <property>
+                                        <name>callout.graphics.path</name>
+                                        <value>${basedir}/src/main/resources/images/callouts/</value>
+                                    </property>
+                                    <property>
+                                        <name>callout.graphics.extension</name>
+                                        <value>.svg</value>
+                                    </property>
+                                    <property>
+                                        <name>highlight.xslthl.config.path</name>
+                                        <value>
+                                            file:///${project.basedir}/src/main/docbook/styles/highlighting/xslthl-config.xml
+                                        </value>
+                                    </property>
+                                </transformerParameters>
+                            </options>
+                            <imageResource>
+                                <directory>${project.basedir}/src/main/resources/images</directory>
+                            </imageResource>
+                        </configuration>
+                    </execution>
+                </executions>
+                <dependencies>
+                    <dependency>
+                        <groupId>net.sf.xslthl</groupId>
+                        <artifactId>xslthl</artifactId>
+                        <version>2.0.1</version>
+                    </dependency>
+                    <dependency>
+                        <groupId>net.sf.saxon</groupId>
+                        <artifactId>saxon</artifactId>
+                        <version>8.7</version>
+                    </dependency>
+                    <dependency>
+                        <groupId>net.sf.docbook</groupId>
+                        <artifactId>docbook</artifactId>
+                        <!--  The 1.74.0 version doesn't properly parse link elements-->
+                        <version>1.72.0</version>
+                    </dependency>
+                </dependencies>
+                <configuration>
+                    <sourceDocumentName>reference-guide.xml</sourceDocumentName>
+                    <sourceDirectory>${basedir}/src/main/docbook</sourceDirectory>
+                    <masterTranslation>en-US</masterTranslation>
+                    <injections>
+                        <injection>
+                            <name>version</name>
+                            <value>${project.parent.version}</value>
+                        </injection>
+                    </injections>
+                </configuration>
+            </plugin>
+        </plugins>
+    </build>
+
+    <pluginRepositories>
+        <pluginRepository>
+            <id>jboss</id>
+            <name>JBoss Repository</name>
+            <url>http://repository.jboss.com/maven2/</url>
+            <releases>
+                <enabled>true</enabled>
+            </releases>
+        </pluginRepository>
+    </pluginRepositories>
+    <repositories>
+        <repository>
+            <id>jboss</id>
+            <name>JBoss Repository</name>
+            <url>http://repository.jboss.com/maven2/</url>
+            <releases>
+                <enabled>true</enabled>
+            </releases>
+        </repository>
+    </repositories>
 </project>